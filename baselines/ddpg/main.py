--- conflicted
+++ resolved
@@ -19,16 +19,6 @@
 
 def run(env_id, seed, noise_type, memory_type, layer_norm, evaluation, **kwargs):
     # Configure things.
-<<<<<<< HEAD
-    rank = MPI.COMM_WORLD.Get_rank()
-    if rank != 0: logger.set_level(logger.DISABLED)
-    logger.configure(dir='/home/pierre/PycharmProjects/baselines/baselines/ddpg/log',
-                     format_strs=['stdout','json','tensorboard'])
-
-    # Create envs.
-    env = gym.make(env_id)
-    filename = logger.get_dir() and os.path.join(logger.get_dir(), "%i.monitor.json"%rank)
-=======
     # rank = MPI.COMM_WORLD.Get_rank()
     # if rank != 0: logger.set_level(logger.DISABLED)
 
@@ -37,7 +27,6 @@
     # filename = logger.get_dir() and os.path.join(logger.get_dir(), "%i.monitor.json" % rank)
     filename = logger.get_dir() and os.path.join(logger.get_dir(), "0.monitor.json")
 
->>>>>>> f96e0b2e
     env = bench.Monitor(env, filename, allow_early_resets=True)
     gym.logger.setLevel(logging.WARN)
     # logger.configure(dir='/home/pierre/PycharmProjects/baselines/baselines/ddpg/log',
@@ -46,12 +35,7 @@
     # if evaluation and rank==0:
     if evaluation :
         eval_env = gym.make(env_id)
-<<<<<<< HEAD
-        filename = logger.get_dir() and os.path.join(logger.get_dir(),'gym_eval')
-        eval_env = bench.Monitor(eval_env, filename, allow_early_resets=True)
-=======
         eval_env = bench.Monitor(eval_env, os.path.join(logger.get_dir(), 'gym_eval'))
->>>>>>> f96e0b2e
         #env = bench.Monitor(env, None)
     else:
         eval_env = None
@@ -76,13 +60,8 @@
         else:
             raise RuntimeError('unknown noise type "{}"'.format(current_noise_type))
 
-
     # Configure components.
     mountainCarWrapper = ContinuousMCWrapper()
-<<<<<<< HEAD
-    memory = StandardMemory(mountainCarWrapper, limit=int(1e6))
-    #memory = HerMemory(mountainCarWrapper, limit=int(1e6), strategy='last')
-=======
     if memory_type=='standard':
         memory = StandardMemory(mountainCarWrapper, limit=int(1e6))
     elif memory_type=='her':
@@ -91,7 +70,6 @@
         memory = NoRewardMemory(mountainCarWrapper, limit=int(1e6))
     else:
         raise RuntimeError('unknown memory type "{}"'.format(memory_type))
->>>>>>> f96e0b2e
     critic = Critic(layer_norm=layer_norm)
     actor = Actor(nb_actions, layer_norm=layer_norm)
 
@@ -134,15 +112,6 @@
     parser.add_argument('--gamma', type=float, default=0.99)
     parser.add_argument('--reward-scale', type=float, default=1.)
     parser.add_argument('--clip-norm', type=float, default=None)
-<<<<<<< HEAD
-    parser.add_argument('--nb-epochs', type=int, default=500)  # with default settings, perform 1M steps total
-    parser.add_argument('--nb-cycles-per-epoch', type=int, default=20)
-    parser.add_argument('--nb-episodes-per-cycle', type=int, default=16)
-    parser.add_argument('--nb-train-steps', type=int, default=50)  # per epoch cycle and MPI worker
-    parser.add_argument('--nb-eval-steps', type=int, default=100)  # per epoch cycle and MPI worker
-    parser.add_argument('--nb-steps-per-episode', type=int, default=100)  # per epoch cycle and MPI worker
-    parser.add_argument('--noise-type', type=str, default='adaptive-param_0.2')  # choices are adaptive-param_xx, ou_xx, normal_xx, none
-=======
     parser.add_argument('--nb-epochs', type=int, default=200)  # with default settings, perform 1M steps total
     parser.add_argument('--nb-epoch-cycles', type=int, default=1)
     parser.add_argument('--nb-train-steps', type=int, default=50)  # per epoch cycle and MPI worker
@@ -150,7 +119,6 @@
     parser.add_argument('--nb-rollout-steps', type=int, default=100)  # per epoch cycle and MPI worker
     parser.add_argument('--noise-type', type=str, default='ou_0.3')  # choices are adaptive-param_xx, ou_xx, normal_xx, none
     parser.add_argument('--memory-type', type=str, default='standard') # choices are standard, her, no_reward
->>>>>>> f96e0b2e
     boolean_flag(parser, 'evaluation', default=False)
     return vars(parser.parse_args())
 
