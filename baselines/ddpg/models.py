import tensorflow as tf
import tensorflow.contrib as tc


class Model(object):
    def __init__(self, name):
        self.name = name

    @property
    def vars(self):
        return tf.get_collection(tf.GraphKeys.GLOBAL_VARIABLES, scope=self.name)

    @property
    def trainable_vars(self):
        return tf.get_collection(tf.GraphKeys.TRAINABLE_VARIABLES, scope=self.name)

    @property
    def perturbable_vars(self):
        return [var for var in self.trainable_vars if 'LayerNorm' not in var.name]


class Actor(Model):
    def __init__(self, nb_actions, name='actor', layer_norm=True, batch_norm=True):
        super(Actor, self).__init__(name=name)
        self.nb_actions = nb_actions
        self.layer_norm = layer_norm
        self.batch_norm = batch_norm


    def __call__(self, obs, reuse=False):
        with tf.variable_scope(self.name) as scope:
            if reuse:
                scope.reuse_variables()

            x = obs
<<<<<<< HEAD
            x = tf.layers.dense(x, 400)
            if self.batch_norm:
                x = tc.layers.batch_norm(x, center=True, scale=True)
=======
            x = tf.layers.dense(x, 64)
>>>>>>> 7a387d30
            if self.layer_norm:
                x = tc.layers.layer_norm(x, center=True, scale=True)
            x = tf.nn.relu(x)
            
<<<<<<< HEAD
            x = tf.layers.dense(x, 300)
            if self.batch_norm:
                x = tc.layers.batch_norm(x, center=True, scale=True)
=======
            x = tf.layers.dense(x, 64)
>>>>>>> 7a387d30
            if self.layer_norm:
                x = tc.layers.layer_norm(x, center=True, scale=True)
            x = tf.nn.relu(x)
            
            x = tf.layers.dense(x, self.nb_actions, kernel_initializer=tf.random_uniform_initializer(minval=-3e-3, maxval=3e-3))
            x = tf.nn.tanh(x)
        return x


class Critic(Model):
    def __init__(self, name='critic', layer_norm=True, batch_norm=True):
        super(Critic, self).__init__(name=name)
        self.layer_norm = layer_norm
        self.batch_norm = batch_norm

    def __call__(self, obs, action, reuse=False):
        with tf.variable_scope(self.name) as scope:
            if reuse:
                scope.reuse_variables()

            x = obs
<<<<<<< HEAD
            x = tf.layers.dense(x, 400)
            if self.batch_norm:
                x = tc.layers.batch_norm(x, center=True, scale=True)
=======
            x = tf.layers.dense(x, 64)
>>>>>>> 7a387d30
            if self.layer_norm:
                x = tc.layers.layer_norm(x, center=True, scale=True)
            x = tf.nn.relu(x)

            x = tf.concat([x, action], axis=-1)
<<<<<<< HEAD
            x = tf.layers.dense(x, 300)
            if self.batch_norm:
                x = tc.layers.batch_norm(x, center=True, scale=True)
=======
            x = tf.layers.dense(x, 64)
>>>>>>> 7a387d30
            if self.layer_norm:
                x = tc.layers.layer_norm(x, center=True, scale=True)
            x = tf.nn.relu(x)

            x = tf.layers.dense(x, 1, kernel_initializer=tf.random_uniform_initializer(minval=-3e-3, maxval=3e-3))
        return x

    @property
    def output_vars(self):
        output_vars = [var for var in self.trainable_vars if 'output' in var.name]
        return output_vars<|MERGE_RESOLUTION|>--- conflicted
+++ resolved
@@ -20,12 +20,10 @@
 
 
 class Actor(Model):
-    def __init__(self, nb_actions, name='actor', layer_norm=True, batch_norm=True):
+    def __init__(self, nb_actions, name='actor', layer_norm=True):
         super(Actor, self).__init__(name=name)
         self.nb_actions = nb_actions
         self.layer_norm = layer_norm
-        self.batch_norm = batch_norm
-
 
     def __call__(self, obs, reuse=False):
         with tf.variable_scope(self.name) as scope:
@@ -33,24 +31,12 @@
                 scope.reuse_variables()
 
             x = obs
-<<<<<<< HEAD
-            x = tf.layers.dense(x, 400)
-            if self.batch_norm:
-                x = tc.layers.batch_norm(x, center=True, scale=True)
-=======
             x = tf.layers.dense(x, 64)
->>>>>>> 7a387d30
             if self.layer_norm:
                 x = tc.layers.layer_norm(x, center=True, scale=True)
             x = tf.nn.relu(x)
             
-<<<<<<< HEAD
-            x = tf.layers.dense(x, 300)
-            if self.batch_norm:
-                x = tc.layers.batch_norm(x, center=True, scale=True)
-=======
             x = tf.layers.dense(x, 64)
->>>>>>> 7a387d30
             if self.layer_norm:
                 x = tc.layers.layer_norm(x, center=True, scale=True)
             x = tf.nn.relu(x)
@@ -61,10 +47,9 @@
 
 
 class Critic(Model):
-    def __init__(self, name='critic', layer_norm=True, batch_norm=True):
+    def __init__(self, name='critic', layer_norm=True):
         super(Critic, self).__init__(name=name)
         self.layer_norm = layer_norm
-        self.batch_norm = batch_norm
 
     def __call__(self, obs, action, reuse=False):
         with tf.variable_scope(self.name) as scope:
@@ -72,25 +57,13 @@
                 scope.reuse_variables()
 
             x = obs
-<<<<<<< HEAD
-            x = tf.layers.dense(x, 400)
-            if self.batch_norm:
-                x = tc.layers.batch_norm(x, center=True, scale=True)
-=======
             x = tf.layers.dense(x, 64)
->>>>>>> 7a387d30
             if self.layer_norm:
                 x = tc.layers.layer_norm(x, center=True, scale=True)
             x = tf.nn.relu(x)
 
             x = tf.concat([x, action], axis=-1)
-<<<<<<< HEAD
-            x = tf.layers.dense(x, 300)
-            if self.batch_norm:
-                x = tc.layers.batch_norm(x, center=True, scale=True)
-=======
             x = tf.layers.dense(x, 64)
->>>>>>> 7a387d30
             if self.layer_norm:
                 x = tc.layers.layer_norm(x, center=True, scale=True)
             x = tf.nn.relu(x)
