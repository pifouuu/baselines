from copy import copy
from functools import reduce

import numpy as np
import tensorflow as tf
import tensorflow.contrib as tc

from baselines import logger
from baselines.common.mpi_adam import MpiAdam
import baselines.common.tf_util as U
from baselines.common.mpi_running_mean_std import RunningMeanStd
from baselines.ddpg.util import reduce_std, mpi_mean


def normalize(x, stats):
    if stats is None:
        return x
    return (x - stats.mean) / stats.std


def denormalize(x, stats):
    if stats is None:
        return x
    return x * stats.std + stats.mean


def get_target_updates(vars, target_vars, tau):
    logger.info('setting up target updates ...')
    soft_updates = []
    init_updates = []
    assert len(vars) == len(target_vars)
    for var, target_var in zip(vars, target_vars):
        logger.info('  {} <- {}'.format(target_var.name, var.name))
        init_updates.append(tf.assign(target_var, var))
        soft_updates.append(tf.assign(target_var, (1. - tau) * target_var + tau * var))
    assert len(init_updates) == len(vars)
    assert len(soft_updates) == len(vars)
    return tf.group(*init_updates), tf.group(*soft_updates)


def get_perturbed_actor_updates(actor, perturbed_actor, param_noise_stddev):
    assert len(actor.vars) == len(perturbed_actor.vars)
    assert len(actor.perturbable_vars) == len(perturbed_actor.perturbable_vars)

    updates = []
    for var, perturbed_var in zip(actor.vars, perturbed_actor.vars):
        if var in actor.perturbable_vars:
            logger.info('  {} <- {} + noise'.format(perturbed_var.name, var.name))
            updates.append(tf.assign(perturbed_var, var + tf.random_normal(tf.shape(var), mean=0., stddev=param_noise_stddev)))
        else:
            logger.info('  {} <- {}'.format(perturbed_var.name, var.name))
            updates.append(tf.assign(perturbed_var, var))
    assert len(updates) == len(actor.vars)
    return tf.group(*updates)


class DDPG(object):
    def __init__(self, actor, critic, memory, observation_shape, action_shape, param_noise=None, action_noise=None,
        gamma=0.99, tau=0.001, normalize_returns=False, enable_popart=False, normalize_observations=True,
        batch_size=128, observation_range=(-5., 5.), action_range=(-1., 1.), return_range=(-np.inf, np.inf),
        adaptive_param_noise=True, adaptive_param_noise_policy_threshold=.1,
        critic_l2_reg=0., actor_lr=1e-4, critic_lr=1e-3, clip_norm=None, reward_scale=1.):
        # Inputs.
        self.obs0 = tf.placeholder(tf.float32, shape=(None,) + observation_shape, name='obs0')
        self.obs1 = tf.placeholder(tf.float32, shape=(None,) + observation_shape, name='obs1')
        self.terminals1 = tf.placeholder(tf.float32, shape=(None, 1), name='terminals1')
        self.rewards = tf.placeholder(tf.float32, shape=(None, 1), name='rewards')
        self.actions = tf.placeholder(tf.float32, shape=(None,) + action_shape, name='actions')
        self.critic_target = tf.placeholder(tf.float32, shape=(None, 1), name='critic_target')
        self.param_noise_stddev = tf.placeholder(tf.float32, shape=(), name='param_noise_stddev')

        # Parameters.
        self.gamma = gamma
        self.tau = tau
        self.memory = memory
        self.normalize_observations = normalize_observations
        self.normalize_returns = normalize_returns
        self.action_noise = action_noise
        self.param_noise = param_noise
        self.action_range = action_range
        self.return_range = return_range
        self.observation_range = observation_range
        self.critic = critic
        self.actor = actor
        self.actor_lr = actor_lr
        self.critic_lr = critic_lr
        self.clip_norm = clip_norm
        self.enable_popart = enable_popart
        self.reward_scale = reward_scale
        self.batch_size = batch_size
        self.stats_sample = None
        self.critic_l2_reg = critic_l2_reg

        # Observation normalization.
        if self.normalize_observations:
            with tf.variable_scope('obs_rms'):
                self.obs_rms = RunningMeanStd(shape=observation_shape)
        else:
            self.obs_rms = None
        normalized_obs0 = tf.clip_by_value(normalize(self.obs0, self.obs_rms),
            self.observation_range[0], self.observation_range[1])
        normalized_obs1 = tf.clip_by_value(normalize(self.obs1, self.obs_rms),
            self.observation_range[0], self.observation_range[1])

        # Return normalization.
        if self.normalize_returns:
            with tf.variable_scope('ret_rms'):
                self.ret_rms = RunningMeanStd()
        else:
            self.ret_rms = None

        # Create target networks.
        target_actor = copy(actor)
        target_actor.name = 'target_actor'
        self.target_actor = target_actor
        target_critic = copy(critic)
        target_critic.name = 'target_critic'
        self.target_critic = target_critic

        # Create networks and core TF parts that are shared across setup parts.
        self.actor_tf = actor(normalized_obs0)
        self.normalized_critic_tf = critic(normalized_obs0, self.actions)
        self.critic_tf = denormalize(tf.clip_by_value(self.normalized_critic_tf, self.return_range[0], self.return_range[1]), self.ret_rms)
        self.normalized_critic_with_actor_tf = critic(normalized_obs0, self.actor_tf, reuse=True)
        self.critic_with_actor_tf = denormalize(tf.clip_by_value(self.normalized_critic_with_actor_tf, self.return_range[0], self.return_range[1]), self.ret_rms)
        Q_obs1 = denormalize(target_critic(normalized_obs1, target_actor(normalized_obs1)), self.ret_rms)
        self.target_Q = self.rewards + (1. - self.terminals1) * gamma * Q_obs1

        # Set up parts.
        if self.param_noise is not None:
            self.setup_param_noise(normalized_obs0)
        self.setup_target_network_updates()
        self.setup_actor_optimizer()
        self.setup_critic_optimizer()
        if self.normalize_returns and self.enable_popart:
            self.setup_popart()
        # self.setup_stats()

    def setup_target_network_updates(self):
        actor_init_updates, actor_soft_updates = get_target_updates(self.actor.vars, self.target_actor.vars, self.tau)
        critic_init_updates, critic_soft_updates = get_target_updates(self.critic.vars, self.target_critic.vars, self.tau)
        self.target_init_updates = [actor_init_updates, critic_init_updates]
        self.target_soft_updates = [actor_soft_updates, critic_soft_updates]

    def setup_param_noise(self, normalized_obs0):
        assert self.param_noise is not None

        # Configure perturbed actor.
        param_noise_actor = copy(self.actor)
        param_noise_actor.name = 'param_noise_actor'
        self.perturbed_actor_tf = param_noise_actor(normalized_obs0)
        logger.info('setting up param noise')
        self.perturb_policy_ops = get_perturbed_actor_updates(self.actor, param_noise_actor, self.param_noise_stddev)

        # Configure separate copy for stddev adoption.
        adaptive_param_noise_actor = copy(self.actor)
        adaptive_param_noise_actor.name = 'adaptive_param_noise_actor'
        adaptive_actor_tf = adaptive_param_noise_actor(normalized_obs0)
        self.perturb_adaptive_policy_ops = get_perturbed_actor_updates(self.actor, adaptive_param_noise_actor, self.param_noise_stddev)
        self.adaptive_policy_distance = tf.sqrt(tf.reduce_mean(tf.square(self.actor_tf - adaptive_actor_tf)))

    def setup_actor_optimizer(self):
        logger.info('setting up actor optimizer')
        self.actor_loss = -tf.reduce_mean(self.critic_with_actor_tf)
        actor_shapes = [var.get_shape().as_list() for var in self.actor.trainable_vars]
        actor_nb_params = sum([reduce(lambda x, y: x * y, shape) for shape in actor_shapes])
        logger.info('  actor shapes: {}'.format(actor_shapes))
        logger.info('  actor params: {}'.format(actor_nb_params))
        #self.actor_grads = U.flatgrad(self.actor_loss, self.actor.trainable_vars, clip_norm=self.clip_norm)
        # self.actor_optimizer = MpiAdam(var_list=self.actor.trainable_vars,
        #     beta1=0.9, beta2=0.999, epsilon=1e-08)
        self.actor_optimizer = tf.train.AdamOptimizer(self.actor_lr)
        self.actor_grads = self.actor_optimizer.compute_gradients(self.actor_loss,
                                                                  self.actor.trainable_vars)
        self.apply_actor_grads = self.actor_optimizer.apply_gradients(self.actor_grads)

    def setup_critic_optimizer(self):
        logger.info('setting up critic optimizer')
        normalized_critic_target_tf = tf.clip_by_value(normalize(self.critic_target, self.ret_rms), self.return_range[0], self.return_range[1])
        self.critic_loss = tf.reduce_mean(tf.square(self.normalized_critic_tf - normalized_critic_target_tf))
        if self.critic_l2_reg > 0.:
            critic_reg_vars = [var for var in self.critic.trainable_vars if 'kernel' in var.name and 'output' not in var.name]
            for var in critic_reg_vars:
                logger.info('  regularizing: {}'.format(var.name))
            logger.info('  applying l2 regularization with {}'.format(self.critic_l2_reg))
            critic_reg = tc.layers.apply_regularization(
                tc.layers.l2_regularizer(self.critic_l2_reg),
                weights_list=critic_reg_vars
            )
            self.critic_loss += critic_reg
        critic_shapes = [var.get_shape().as_list() for var in self.critic.trainable_vars]
        critic_nb_params = sum([reduce(lambda x, y: x * y, shape) for shape in critic_shapes])
        logger.info('  critic shapes: {}'.format(critic_shapes))
        logger.info('  critic params: {}'.format(critic_nb_params))
        #self.critic_grads = U.flatgrad(self.critic_loss, self.critic.trainable_vars, clip_norm=self.clip_norm)
        # self.critic_optimizer = MpiAdam(var_list=self.critic.trainable_vars,
        #     beta1=0.9, beta2=0.999, epsilon=1e-08)
        self.critic_optimizer = tf.train.AdamOptimizer(self.critic_lr)
        self.critic_grads = self.critic_optimizer.compute_gradients(self.critic_loss,
                                                                  self.critic.trainable_vars)
        self.apply_critic_grads = self.critic_optimizer.apply_gradients(self.critic_grads)

    def setup_popart(self):
        # See https://arxiv.org/pdf/1602.07714.pdf for details.
        self.old_std = tf.placeholder(tf.float32, shape=[1], name='old_std')
        new_std = self.ret_rms.std
        self.old_mean = tf.placeholder(tf.float32, shape=[1], name='old_mean')
        new_mean = self.ret_rms.mean
        
        self.renormalize_Q_outputs_op = []
        for vs in [self.critic.output_vars, self.target_critic.output_vars]:
            assert len(vs) == 2
            M, b = vs
            assert 'kernel' in M.name
            assert 'bias' in b.name
            assert M.get_shape()[-1] == 1
            assert b.get_shape()[-1] == 1
            self.renormalize_Q_outputs_op += [M.assign(M * self.old_std / new_std)]
            self.renormalize_Q_outputs_op += [b.assign((b * self.old_std + self.old_mean - new_mean) / new_std)]

    # def setup_stats(self):
    #     ops = []
    #     names = []
    #
    #     if self.normalize_returns:
    #         ops += [self.ret_rms.mean, self.ret_rms.std]
    #         names += ['ret_rms_mean', 'ret_rms_std']
    #
    #     if self.normalize_observations:
    #         ops += [tf.reduce_mean(self.obs_rms.mean), tf.reduce_mean(self.obs_rms.std)]
    #         names += ['obs_rms_mean', 'obs_rms_std']
    #
    #     ops += [tf.reduce_mean(self.critic_tf)]
    #     names += ['reference_Q_mean']
    #     ops += [reduce_std(self.critic_tf)]
    #     names += ['reference_Q_std']
    #
    #     ops += [tf.reduce_mean(self.critic_with_actor_tf)]
    #     names += ['reference_actor_Q_mean']
    #     ops += [reduce_std(self.critic_with_actor_tf)]
    #     names += ['reference_actor_Q_std']
    #
    #     ops += [tf.reduce_mean(self.actor_tf)]
    #     names += ['reference_action_mean']
    #     ops += [reduce_std(self.actor_tf)]
    #     names += ['reference_action_std']
    #
    #     if self.param_noise:
    #         ops += [tf.reduce_mean(self.perturbed_actor_tf)]
    #         names += ['reference_perturbed_action_mean']
    #         ops += [reduce_std(self.perturbed_actor_tf)]
    #         names += ['reference_perturbed_action_std']
    #
    #     self.stats_ops = ops
    #     self.stats_names = names

    def pi(self, obs, apply_noise=True, compute_Q=True):
        if self.param_noise is not None and apply_noise:
            actor_tf = self.perturbed_actor_tf
        else:
            actor_tf = self.actor_tf
        feed_dict = {self.obs0: [obs]}
        if compute_Q:
            action, q = self.sess.run([actor_tf, self.critic_with_actor_tf], feed_dict=feed_dict)
        else:
            action = self.sess.run(actor_tf, feed_dict=feed_dict)
            q = None
        action = action.flatten()
        if self.action_noise is not None and apply_noise:
            noise = self.action_noise()
            assert noise.shape == action.shape
            action += noise
        action = np.clip(action, self.action_range[0], self.action_range[1])
        return action, q

    def store_transition(self, buffer_item):
        buffer_item['reward'] *= self.reward_scale
        self.memory.append(buffer_item)
        if self.normalize_observations:
            self.obs_rms.update(np.array([buffer_item['state0']]))

    def train(self):
        # Get a batch.
        batch = self.memory.sample(batch_size=self.batch_size)

        if self.normalize_returns and self.enable_popart:
            old_mean, old_std, target_Q = self.sess.run([self.ret_rms.mean, self.ret_rms.std, self.target_Q], feed_dict={
                self.obs1: batch['state1'],
                self.rewards: batch['reward'],
                self.terminals1: batch['terminal1'].astype('float32'),
            })
            self.ret_rms.update(target_Q.flatten())
            self.sess.run(self.renormalize_Q_outputs_op, feed_dict={
                self.old_std : np.array([old_std]),
                self.old_mean : np.array([old_mean]),
            })

            # Run sanity check. Disabled by default since it slows down things considerably.
            # print('running sanity check')
            # target_Q_new, new_mean, new_std = self.sess.run([self.target_Q, self.ret_rms.mean, self.ret_rms.std], feed_dict={
            #     self.obs1: batch['obs1'],
            #     self.rewards: batch['rewards'],
            #     self.terminals1: batch['terminals1'].astype('float32'),
            # })
            # print(target_Q_new, target_Q, new_mean, new_std)
            # assert (np.abs(target_Q - target_Q_new) < 1e-3).all()
        else:
            target_Q = self.sess.run(self.target_Q, feed_dict={
                self.obs1: batch['state1'],
                self.rewards: batch['reward'],
                self.terminals1: batch['terminal1'].astype('float32'),
            })

        # Get all gradients and perform a synced update.
<<<<<<< HEAD
        ops = [self.actor_grads, self.actor_loss, self.critic_grads, self.critic_loss]
        actor_grads, actor_loss, critic_grads, critic_loss = self.sess.run(ops, feed_dict={
            self.obs0: batch['state0'],
            self.actions: batch['action'],
=======
        ops = [self.apply_actor_grads, self.actor_loss, self.apply_critic_grads, self.critic_loss]
        actor_optimize, actor_loss, critic_optimize, critic_loss = self.sess.run(ops, feed_dict={
            self.obs0: batch['obs0'],
            self.actions: batch['actions'],
>>>>>>> f96e0b2e
            self.critic_target: target_Q,
        })

        return critic_loss, actor_loss

    def initialize(self, sess):
        self.sess = sess
        self.sess.run(tf.global_variables_initializer())
        # self.actor_optimizer.sync()
        # self.critic_optimizer.sync()
        self.sess.run(self.target_init_updates)

    def update_target_net(self):
        self.sess.run(self.target_soft_updates)

    def get_stats(self):
        if self.stats_sample is None:
            # Get a sample and keep that fixed for all further computations.
            # This allows us to estimate the change in value for the same set of inputs.
            self.stats_sample = self.memory.sample(batch_size=self.batch_size)
        values = self.sess.run(self.stats_ops, feed_dict={
            self.obs0: self.stats_sample['state0'],
            self.actions: self.stats_sample['action'],
        })

        names = self.stats_names[:]
        assert len(names) == len(values)
        stats = dict(zip(names, values))

        if self.param_noise is not None:
            stats = {**stats, **self.param_noise.get_stats()}

        return stats

<<<<<<< HEAD
    def adapt_param_noise(self):
        if self.param_noise is None:
            return 0.
        
        # Perturb a separate copy of the policy to adjust the scale for the next "real" perturbation.
        batch = self.memory.sample(batch_size=self.batch_size)
        self.sess.run(self.perturb_adaptive_policy_ops, feed_dict={
            self.param_noise_stddev: self.param_noise.current_stddev,
        })
        distance = self.sess.run(self.adaptive_policy_distance, feed_dict={
            self.obs0: batch['state0'],
            self.param_noise_stddev: self.param_noise.current_stddev,
        })

        mean_distance = mpi_mean(distance)
        self.param_noise.adapt(mean_distance)
        return mean_distance
=======
    # def adapt_param_noise(self):
    #     if self.param_noise is None:
    #         return 0.
    #
    #     # Perturb a separate copy of the policy to adjust the scale for the next "real" perturbation.
    #     batch = self.memory.sample(batch_size=self.batch_size)
    #     self.sess.run(self.perturb_adaptive_policy_ops, feed_dict={
    #         self.param_noise_stddev: self.param_noise.current_stddev,
    #     })
    #     distance = self.sess.run(self.adaptive_policy_distance, feed_dict={
    #         self.obs0: batch['obs0'],
    #         self.param_noise_stddev: self.param_noise.current_stddev,
    #     })
    #
    #     mean_distance = mpi_mean(distance)
    #     self.param_noise.adapt(mean_distance)
    #     return mean_distance
>>>>>>> f96e0b2e

    def reset(self):
        # Reset internal state after an episode is complete.
        if self.action_noise is not None:
            self.action_noise.reset()
        if self.param_noise is not None:
            self.sess.run(self.perturb_policy_ops, feed_dict={
                self.param_noise_stddev: self.param_noise.current_stddev,
            })
<|MERGE_RESOLUTION|>--- conflicted
+++ resolved
@@ -312,17 +312,10 @@
             })
 
         # Get all gradients and perform a synced update.
-<<<<<<< HEAD
-        ops = [self.actor_grads, self.actor_loss, self.critic_grads, self.critic_loss]
-        actor_grads, actor_loss, critic_grads, critic_loss = self.sess.run(ops, feed_dict={
+        ops = [self.apply_actor_grads, self.actor_loss, self.apply_critic_grads, self.critic_loss]
+        actor_optimize, actor_loss, critic_optimize, critic_loss = self.sess.run(ops, feed_dict={
             self.obs0: batch['state0'],
             self.actions: batch['action'],
-=======
-        ops = [self.apply_actor_grads, self.actor_loss, self.apply_critic_grads, self.critic_loss]
-        actor_optimize, actor_loss, critic_optimize, critic_loss = self.sess.run(ops, feed_dict={
-            self.obs0: batch['obs0'],
-            self.actions: batch['actions'],
->>>>>>> f96e0b2e
             self.critic_target: target_Q,
         })
 
@@ -357,25 +350,6 @@
 
         return stats
 
-<<<<<<< HEAD
-    def adapt_param_noise(self):
-        if self.param_noise is None:
-            return 0.
-        
-        # Perturb a separate copy of the policy to adjust the scale for the next "real" perturbation.
-        batch = self.memory.sample(batch_size=self.batch_size)
-        self.sess.run(self.perturb_adaptive_policy_ops, feed_dict={
-            self.param_noise_stddev: self.param_noise.current_stddev,
-        })
-        distance = self.sess.run(self.adaptive_policy_distance, feed_dict={
-            self.obs0: batch['state0'],
-            self.param_noise_stddev: self.param_noise.current_stddev,
-        })
-
-        mean_distance = mpi_mean(distance)
-        self.param_noise.adapt(mean_distance)
-        return mean_distance
-=======
     # def adapt_param_noise(self):
     #     if self.param_noise is None:
     #         return 0.
@@ -393,7 +367,6 @@
     #     mean_distance = mpi_mean(distance)
     #     self.param_noise.adapt(mean_distance)
     #     return mean_distance
->>>>>>> f96e0b2e
 
     def reset(self):
         # Reset internal state after an episode is complete.
